name: Test Bot

on:
  workflow_dispatch:

# Add concurrency group to prevent parallel runs
concurrency:
  group: ${{ github.workflow }}
  cancel-in-progress: false


# Daily job to run the simple forecast bot
jobs:
  forecast_job:
    runs-on: ubuntu-latest # determines the machine that will run the job - keep as is
    steps: # sets up the steps that will be run in order
      # setup repository with all necessary dependencies - keep as is
      - name: Check out repository
        uses: actions/checkout@v3
      - uses: actions/setup-python@v4
        with:
          python-version: "3.11"
      - name: Install poetry
        uses: snok/install-poetry@v1
        with:
          virtualenvs-create: true
          virtualenvs-in-project: true
          installer-parallel: true
      # Adding the below will make the workflow faster, but will mean you don't automatically get updates from forecasting-tools and other packages
      # - name: Load cached venv
      #   id: cached-poetry-dependencies
      #   uses: actions/cache@v4
      #   with:
      #     path: .venv
      #     key: venv-${{ runner.os }}-${{ steps.setup-python.outputs.python-version }}-${{ hashFiles('**/poetry.lock') }}
      - name: Install dependencies
        run: poetry install --no-interaction --no-root
      - name: Verify deps are in Poetry venv
        run: |
          poetry run python - <<'PY'
          import sys
          print("python exe:", sys.executable)
          try:
              import forecasting_tools
              print("forecasting_tools: OK")
          except Exception as e:
              print("forecasting_tools: MISSING", e)
              raise
          PY
<<<<<<< HEAD
=======

>>>>>>> 0d631b7f
      - name: Run bot (test questions only)
        env:
          METACULUS_TOKEN: ${{ secrets.METACULUS_TOKEN }}
          PERPLEXITY_API_KEY: ${{ secrets.PERPLEXITY_API_KEY }}
          EXA_API_KEY: ${{ secrets.EXA_API_KEY }}
          OPENAI_API_KEY: ${{ secrets.OPENAI_API_KEY }}
          OPENROUTER_API_KEY: ${{ secrets.OPENROUTER_API_KEY }}
          ANTHROPIC_API_KEY: ${{ secrets.ANTHROPIC_API_KEY }}
          ASKNEWS_CLIENT_ID: ${{ secrets.ASKNEWS_CLIENT_ID }}
          ASKNEWS_SECRET: ${{ secrets.ASKNEWS_SECRET }}
        run: |
          git rev-parse --short HEAD
          poetry run python main.py --mode test_questions
        # this reads the environment variables from the github repository.
        # Store under Settings --> Secrets and variables --> Actions
        env:
          METACULUS_TOKEN: ${{ secrets.METACULUS_TOKEN }} # replace this with the name of the variable under which you stored your own Metaculus token
          PERPLEXITY_API_KEY: ${{ secrets.PERPLEXITY_API_KEY }}
          EXA_API_KEY: ${{ secrets.EXA_API_KEY }}
          OPENAI_API_KEY: ${{ secrets.OPENAI_API_KEY }}
          OPENROUTER_API_KEY: ${{ secrets.OPENROUTER_API_KEY }}
          ANTHROPIC_API_KEY: ${{ secrets.ANTHROPIC_API_KEY }}
          ASKNEWS_CLIENT_ID: ${{ secrets.ASKNEWS_CLIENT_ID }}
          ASKNEWS_SECRET: ${{ secrets.ASKNEWS_SECRET }}<|MERGE_RESOLUTION|>--- conflicted
+++ resolved
@@ -47,20 +47,6 @@
               print("forecasting_tools: MISSING", e)
               raise
           PY
-<<<<<<< HEAD
-=======
-
->>>>>>> 0d631b7f
-      - name: Run bot (test questions only)
-        env:
-          METACULUS_TOKEN: ${{ secrets.METACULUS_TOKEN }}
-          PERPLEXITY_API_KEY: ${{ secrets.PERPLEXITY_API_KEY }}
-          EXA_API_KEY: ${{ secrets.EXA_API_KEY }}
-          OPENAI_API_KEY: ${{ secrets.OPENAI_API_KEY }}
-          OPENROUTER_API_KEY: ${{ secrets.OPENROUTER_API_KEY }}
-          ANTHROPIC_API_KEY: ${{ secrets.ANTHROPIC_API_KEY }}
-          ASKNEWS_CLIENT_ID: ${{ secrets.ASKNEWS_CLIENT_ID }}
-          ASKNEWS_SECRET: ${{ secrets.ASKNEWS_SECRET }}
         run: |
           git rev-parse --short HEAD
           poetry run python main.py --mode test_questions
